--- conflicted
+++ resolved
@@ -17,8 +17,6 @@
 
 "legend is empty" error when updating graphs. why?
 
-<<<<<<< HEAD
 save as doesn't add file extension scf in windows
-=======
-add sine sweep time signal of displacements
->>>>>>> 31ecdba3
+
+add sine sweep time signal of displacements